# -*- coding: utf-8 -*-
#
# test_topk.py
#
# Copyright 2018 Amazon.com, Inc. or its affiliates. All Rights Reserved.
#
# Licensed under the Apache License, Version 2.0 (the "License");
# you may not use this file except in compliance with the License.
# You may obtain a copy of the License at
#
#     http://www.apache.org/licenses/LICENSE-2.0
#
# Unless required by applicable law or agreed to in writing, software
# distributed under the License is distributed on an "AS IS" BASIS,
# WITHOUT WARRANTIES OR CONDITIONS OF ANY KIND, either express or implied.
# See the License for the specific language governing permissions and
# limitations under the License.
#

import os
from pathlib import Path
import tempfile

import scipy as sp
import dgl
import numpy as np
import dgl.backend as F
import dgl

from models import InferModel
from models.infer import ScoreInfer, EmbSimInfer
from models import TransEModel, TransE_l2Model, TransE_l1Model, TransRModel, RotatEModel
from models import DistMultModel, ComplExModel, RESCALModel
from models import GNNModel

backend = os.environ.get('DGLBACKEND', 'pytorch')
if backend.lower() == 'mxnet':
    import mxnet as mx
    mx.random.seed(40)
    np.random.seed(40)
    from models.mxnet.tensor_models import InferEmbedding
    from models.mxnet.tensor_models import norm
else:
    import torch as th
    th.manual_seed(42)
    np.random.seed(42)
    from models.pytorch.tensor_models import InferEmbedding
    from models.pytorch.tensor_models import norm

def generate_rand_emb(func_name, num_entity, num_rels, dim, bcast):
    if bcast == 'rel':
        num_rels = 1
    if bcast == 'head':
        num_head = 1
    if bcast == 'tail':
        num_tail = 1

    entity_emb = F.uniform((num_entity, dim), F.float32, F.cpu(), -1, 1)
    rel_emb = F.uniform((num_rels, dim), F.float32, F.cpu(), -1, 1)

    if func_name == 'RotatE':
        rel_emb = F.uniform((num_rels, dim//2), F.float32, F.cpu(), -1, 1)
    if func_name == 'RESCAL':
        rel_emb = F.uniform((num_rels, dim * dim), F.float32, F.cpu(), -1, 1)
    if func_name == 'TransE':
        return entity_emb, rel_emb
    elif func_name == 'TransE_l1':
        return entity_emb, rel_emb
    elif func_name == 'TransE_l2':
        return entity_emb, rel_emb
    elif func_name == 'RESCAL':
        return entity_emb, rel_emb
    elif func_name == 'RotatE':
        return entity_emb, rel_emb
    else:
        return entity_emb, rel_emb

class FakeEdge:
    def __init__(self, hemb, temb, remb):
        data = {}
        data['head_emb'] = hemb
        data['tail_emb'] = temb
        data['emb'] = remb
        src = {}
        src['emb'] = hemb
        dst = {}
        dst['emb'] = temb

        self._src = src
        self._dst = dst
        self._data = data

    @property
    def src(self):
        return self._src

    @property
    def dst(self):
        return self._dst

    @property
    def data(self):
        return self._data

def create_score_infer(model_name, entity_emb, rel_emb):
    hidden_dim = entity_emb.shape[1]
    score_model = ScoreInfer(-1, 'config', 'path', 'none')
    if model_name == 'TransE' or \
        model_name =='TransE_l1' or \
        model_name == 'TransE_l2' or \
        model_name == 'DistMult' or \
        model_name == 'ComplEx':
        model = InferModel('cpu', model_name, hidden_dim, batch_size=16)
    elif model_name == 'RESCAL':
        model = InferModel('cpu', model_name, hidden_dim)
    elif model_name == 'RotatE':
        model = InferModel('cpu', model_name, hidden_dim, double_entity_emb=True)
<<<<<<< HEAD

=======
    elif model_name == 'SimplE':
        model = InferModel('cpu', model_name, hidden_dim, double_entity_emb=True, double_relation_emb=True)

    entity_emb, rel_emb = generate_rand_emb(model_name, num_entity, num_rels, hidden_dim, 'none')
>>>>>>> ff4f051a
    model.entity_emb = InferEmbedding('cpu')
    model.entity_emb.emb = entity_emb
    model.relation_emb = InferEmbedding('cpu')
    model.relation_emb.emb = rel_emb
    score_model.model = model
    score_func = model.score_func

    return score_model, score_func

def check_topk_score(model_name):
    hidden_dim = 32
    gamma = 12.0

    num_entity = 40
    num_rels = 4
    entity_emb, rel_emb = generate_rand_emb(model_name, num_entity, num_rels, hidden_dim, 'none')
    score_model, score_func = create_score_infer(model_name, entity_emb, rel_emb)

    head = F.arange(0, num_entity // 2)
    rel = F.arange(0, num_rels)
    tail = F.arange(num_entity // 2, num_entity)

    # exec_model==triplet_wise
    tw_rel = np.random.randint(0, num_rels, num_entity // 2)
    tw_rel = F.tensor(tw_rel)
    result1 = score_model.topK(head, tw_rel, tail, exec_mode='triplet_wise')
    assert len(result1) == 1
    scores = []
    head_ids = []
    rel_ids = []
    tail_ids = []
    for i in range(head.shape[0]):
        hemb = F.take(entity_emb, head[i], 0)
        remb = F.take(rel_emb, tw_rel[i], 0)
        temb = F.unsqueeze(F.take(entity_emb, tail[i], 0), dim=0)
        edge = FakeEdge(hemb, temb, remb)
        score = F.asnumpy(score_func.edge_func(edge)['score'])
        scores.append(score)
        head_ids.append(F.asnumpy(head[i]))
        rel_ids.append(F.asnumpy(tw_rel[i]))
        tail_ids.append(F.asnumpy(tail[i]))
    scores = np.asarray(scores)
    scores = scores.reshape(scores.shape[0])
    head_ids = np.asarray(head_ids)
    rel_ids = np.asarray(rel_ids)
    tail_ids = np.asarray(tail_ids)
    idx = np.argsort(scores)
    idx = idx[::-1]
    idx = idx[:10]
    head_ids = head_ids[idx]
    rel_ids = rel_ids[idx]
    tail_ids = tail_ids[idx]
    score_topk = scores[idx]

    r1_head, r1_rel, r1_tail, r1_score = result1[0]
    np.testing.assert_allclose(r1_score, score_topk, rtol=1e-5, atol=1e-5)
    np.testing.assert_allclose(r1_head, head_ids)
    np.testing.assert_allclose(r1_rel, rel_ids)
    np.testing.assert_allclose(r1_tail, tail_ids)

    # exec_mode==all
    result1 = score_model.topK(head, rel, tail, k=20)
    result2 = score_model.topK(head=head, tail=tail, k=20)
    assert len(result1) == 1
    assert len(result2) == 1

    scores = []
    head_ids = []
    rel_ids = []
    tail_ids = []
    for i in range(head.shape[0]):
        for j in range(rel.shape[0]):
            for k in range(tail.shape[0]):
                hemb = F.take(entity_emb, head[i], 0)
                remb = F.take(rel_emb, rel[j], 0)
                temb = F.unsqueeze(F.take(entity_emb, tail[k], 0), dim=0)
                edge = FakeEdge(hemb, temb, remb)
                score = F.asnumpy(score_func.edge_func(edge)['score'])
                scores.append(score)
                head_ids.append(F.asnumpy(head[i]))
                rel_ids.append(F.asnumpy(rel[j]))
                tail_ids.append(F.asnumpy(tail[k]))

    scores = np.asarray(scores)
    scores = scores.reshape(scores.shape[0])
    head_ids = np.asarray(head_ids)
    rel_ids = np.asarray(rel_ids)
    tail_ids = np.asarray(tail_ids)
    idx = np.argsort(scores)
    idx = idx[::-1]
    idx = idx[:20]
    head_ids = head_ids[idx]
    rel_ids = rel_ids[idx]
    tail_ids = tail_ids[idx]
    score_topk = scores[idx]

    r1_head, r1_rel, r1_tail, r1_score = result1[0]
    r2_head, r2_rel, r2_tail, r2_score = result2[0]
    np.testing.assert_allclose(r1_score, score_topk, rtol=1e-5, atol=1e-5)
    np.testing.assert_allclose(r2_score, score_topk, rtol=1e-5, atol=1e-5)
    np.testing.assert_allclose(r1_head, head_ids)
    np.testing.assert_allclose(r2_head, head_ids)
    np.testing.assert_allclose(r1_rel, rel_ids)
    np.testing.assert_allclose(r2_rel, rel_ids)
    np.testing.assert_allclose(r1_tail, tail_ids)
    np.testing.assert_allclose(r2_tail, tail_ids)

    result1 = score_model.topK(head, rel, tail, exec_mode='batch_rel')
    result2 = score_model.topK(head=head, tail=tail, exec_mode='batch_rel')
    assert len(result1) == num_rels
    assert len(result2) == num_rels
    for j in range(rel.shape[0]):
        scores = []
        head_ids = []
        rel_ids = []
        tail_ids = []
        for i in range(head.shape[0]):
            for k in range(tail.shape[0]):
                hemb = F.take(entity_emb, head[i], 0)
                remb = F.take(rel_emb, rel[j], 0)
                temb = F.unsqueeze(F.take(entity_emb, tail[k], 0), dim=0)
                edge = FakeEdge(hemb, temb, remb)
                score = F.asnumpy(score_func.edge_func(edge)['score'])
                scores.append(score)
                head_ids.append(F.asnumpy(head[i]))
                rel_ids.append(F.asnumpy(rel[j]))
                tail_ids.append(F.asnumpy(tail[k]))

        scores = np.asarray(scores)
        scores = scores.reshape(scores.shape[0])
        head_ids = np.asarray(head_ids)
        rel_ids = np.asarray(rel_ids)
        tail_ids = np.asarray(tail_ids)
        idx = np.argsort(scores)
        idx = idx[::-1]
        idx = idx[:10]
        head_ids = head_ids[idx]
        rel_ids = rel_ids[idx]
        tail_ids = tail_ids[idx]
        score_topk = scores[idx]

        r1_head, r1_rel, r1_tail, r1_score = result1[j]
        r2_head, r2_rel, r2_tail, r2_score = result2[j]
        np.testing.assert_allclose(r1_score, score_topk, rtol=1e-5, atol=1e-5)
        np.testing.assert_allclose(r2_score, score_topk, rtol=1e-5, atol=1e-5)
        np.testing.assert_allclose(r1_head, head_ids)
        np.testing.assert_allclose(r2_head, head_ids)
        np.testing.assert_allclose(r1_rel, rel_ids)
        np.testing.assert_allclose(r2_rel, rel_ids)
        np.testing.assert_allclose(r1_tail, tail_ids)
        np.testing.assert_allclose(r2_tail, tail_ids)

    head = F.arange(0, num_entity)
    rel = F.arange(0, num_rels)
    tail = F.arange(0, num_entity)
    result1 = score_model.topK(head, rel, tail, exec_mode='batch_head')
    result2 = score_model.topK(exec_mode='batch_head')
    assert len(result1) == num_entity
    assert len(result2) == num_entity

    for i in range(head.shape[0]):
        scores = []
        head_ids = []
        rel_ids = []
        tail_ids = []
        for j in range(rel.shape[0]):
            for k in range(tail.shape[0]):
                hemb = F.take(entity_emb, head[i], 0)
                remb = F.take(rel_emb, rel[j], 0)
                temb = F.unsqueeze(F.take(entity_emb, tail[k], 0), dim=0)
                edge = FakeEdge(hemb, temb, remb)
                score = F.asnumpy(score_func.edge_func(edge)['score'])
                scores.append(score)
                head_ids.append(F.asnumpy(head[i]))
                rel_ids.append(F.asnumpy(rel[j]))
                tail_ids.append(F.asnumpy(tail[k]))

        scores = np.asarray(scores)
        scores = scores.reshape(scores.shape[0])
        head_ids = np.asarray(head_ids)
        rel_ids = np.asarray(rel_ids)
        tail_ids = np.asarray(tail_ids)
        idx = np.argsort(scores)
        idx = idx[::-1]
        idx = idx[:10]
        head_ids = head_ids[idx]
        rel_ids = rel_ids[idx]
        tail_ids = tail_ids[idx]
        score_topk = scores[idx]

        r1_head, r1_rel, r1_tail, r1_score = result1[i]
        r2_head, r2_rel, r2_tail, r2_score = result2[i]
        np.testing.assert_allclose(r1_score, score_topk, rtol=1e-5, atol=1e-5)
        np.testing.assert_allclose(r2_score, score_topk, rtol=1e-5, atol=1e-5)
        np.testing.assert_allclose(r1_head, head_ids)
        np.testing.assert_allclose(r2_head, head_ids)
        np.testing.assert_allclose(r1_rel, rel_ids)
        np.testing.assert_allclose(r2_rel, rel_ids)
        np.testing.assert_allclose(r1_tail, tail_ids)
        np.testing.assert_allclose(r2_tail, tail_ids)

    result1 = score_model.topK(head, rel, tail, exec_mode='batch_tail')
    result2 = score_model.topK(exec_mode='batch_tail')
    assert len(result1) == num_entity
    assert len(result2) == num_entity
    for k in range(tail.shape[0]):
        scores = []
        head_ids = []
        rel_ids = []
        tail_ids = []
        for i in range(head.shape[0]):
            for j in range(rel.shape[0]):
                hemb = F.take(entity_emb, head[i], 0)
                remb = F.take(rel_emb, rel[j], 0)
                temb = F.unsqueeze(F.take(entity_emb, tail[k], 0), dim=0)
                edge = FakeEdge(hemb, temb, remb)
                score = F.asnumpy(score_func.edge_func(edge)['score'])
                scores.append(score)
                head_ids.append(F.asnumpy(head[i]))
                rel_ids.append(F.asnumpy(rel[j]))
                tail_ids.append(F.asnumpy(tail[k]))

        scores = np.asarray(scores)
        scores = scores.reshape(scores.shape[0])
        head_ids = np.asarray(head_ids)
        rel_ids = np.asarray(rel_ids)
        tail_ids = np.asarray(tail_ids)
        idx = np.argsort(scores)
        idx = idx[::-1]
        idx = idx[:10]
        head_ids = head_ids[idx]
        rel_ids = rel_ids[idx]
        tail_ids = tail_ids[idx]
        score_topk = scores[idx]

        r1_head, r1_rel, r1_tail, r1_score = result1[k]
        r2_head, r2_rel, r2_tail, r2_score = result2[k]
        np.testing.assert_allclose(r1_head, head_ids)
        np.testing.assert_allclose(r2_head, head_ids)
        np.testing.assert_allclose(r1_rel, rel_ids)
        np.testing.assert_allclose(r2_rel, rel_ids)
        np.testing.assert_allclose(r1_tail, tail_ids)
        np.testing.assert_allclose(r2_tail, tail_ids)
        np.testing.assert_allclose(r1_score, score_topk, rtol=1e-6, atol=1e-6)
        np.testing.assert_allclose(r2_score, score_topk, rtol=1e-6, atol=1e-6)

def test_topk_transe():
    check_topk_score('TransE')
    check_topk_score('TransE_l1')
    check_topk_score('TransE_l2')

def test_topk_distmult():
    check_topk_score('DistMult')

def test_topk_complex():
    check_topk_score('ComplEx')

def test_topk_rescal():
    check_topk_score('RESCAL')

def test_topk_rotate():
    check_topk_score('RotatE')

<<<<<<< HEAD
def create_kge_emb_sim(emb, sfunc):
    sim_infer = EmbSimInfer(-1, None, sfunc, 32)
    sim_infer.emb = emb
    return sim_infer

def run_topk_emb(sfunc, sim_func, create_emb_sim=create_kge_emb_sim):
=======
def test_topk_simple():
    check_topk_score('SimplE')

def run_topk_emb(sfunc, sim_func):
>>>>>>> ff4f051a
    hidden_dim = 32
    num_head = 40
    num_tail = 40
    num_emb = 80

    emb = F.uniform((num_emb, hidden_dim), F.float32, F.cpu(), -1, 1)
    head = F.arange(0, num_head)
    tail = F.arange(num_head, num_head+num_tail)
    sim_infer = create_emb_sim(emb, sfunc)

    result1 = sim_infer.topK(head, tail, pair_ws=True)
    scores = []
    head_ids = []
    tail_ids = []
    for i in range(head.shape[0]):
        j = i
        hemb = F.take(emb, head[i], 0)
        temb = F.take(emb, tail[j], 0)

        score = sim_func(hemb, temb)
        scores.append(F.asnumpy(score))
        head_ids.append(F.asnumpy(head[i]))
        tail_ids.append(F.asnumpy(tail[j]))
    scores = np.asarray(scores)
    scores = scores.reshape(scores.shape[0])
    head_ids = np.asarray(head_ids)
    tail_ids = np.asarray(tail_ids)
    idx = np.argsort(scores)
    idx = idx[::-1]
    idx = idx[:10]
    head_ids = head_ids[idx]
    tail_ids = tail_ids[idx]
    score_topk = scores[idx]

    r1_head, r1_tail, r1_score = result1[0]
    np.testing.assert_allclose(r1_score, score_topk, rtol=1e-5, atol=1e-5)
    np.testing.assert_allclose(r1_head, head_ids)
    np.testing.assert_allclose(r1_tail, tail_ids)
    print('pass pair wise')

    head = F.arange(0, num_head)
    tail = F.arange(num_head, num_head+num_tail)
    result1 = sim_infer.topK(head, tail)
    assert len(result1) == 1
    scores = []
    head_ids = []
    tail_ids = []
    for i in range(head.shape[0]):
        for j in range(tail.shape[0]):
            hemb = F.take(emb, head[i], 0)
            temb = F.take(emb, tail[j], 0)

            score = sim_func(hemb, temb)
            scores.append(F.asnumpy(score))
            head_ids.append(F.asnumpy(head[i]))
            tail_ids.append(F.asnumpy(tail[j]))
    scores = np.asarray(scores)
    scores = scores.reshape(scores.shape[0])
    head_ids = np.asarray(head_ids)
    tail_ids = np.asarray(tail_ids)
    idx = np.argsort(scores)
    idx = idx[::-1]
    idx = idx[:10]
    head_ids = head_ids[idx]
    tail_ids = tail_ids[idx]
    score_topk = scores[idx]

    r1_head, r1_tail, r1_score = result1[0]
    np.testing.assert_allclose(r1_score, score_topk, rtol=1e-5, atol=1e-5)
    np.testing.assert_allclose(r1_head, head_ids)
    np.testing.assert_allclose(r1_tail, tail_ids)

    emb_ids = F.arange(0, num_emb)
    result1 = sim_infer.topK(emb_ids, emb_ids, bcast=True)
    result2 = sim_infer.topK(bcast=True)
    assert len(result1) == emb_ids.shape[0]
    assert len(result2) == emb_ids.shape[0]

    for i in range(emb_ids.shape[0]):
        scores = []
        head_ids = []
        tail_ids = []
        for j in range(emb_ids.shape[0]):
            hemb = F.take(emb, emb_ids[i], 0)
            temb = F.take(emb, emb_ids[j], 0)

            score = sim_func(hemb, temb)
            score = F.asnumpy(score)
            scores.append(score)
            tail_ids.append(F.asnumpy(emb_ids[j]))
        scores = np.asarray(scores)
        scores = scores.reshape(scores.shape[0])
        tail_ids = np.asarray(tail_ids)
        idx = np.argsort(scores)
        idx = idx[::-1]
        idx = idx[:10]
        head_ids = np.full((10,), F.asnumpy(emb_ids[i]))
        tail_ids = tail_ids[idx]
        score_topk = scores[idx]

        r1_head, r1_tail, r1_score = result1[i]
        np.testing.assert_allclose(r1_score, score_topk, rtol=1e-5, atol=1e-5)
        np.testing.assert_allclose(r1_head, head_ids)
        np.testing.assert_allclose(r1_tail, tail_ids)
        r2_head, r2_tail, r2_score = result2[i]
        np.testing.assert_allclose(r2_score, score_topk, rtol=1e-5, atol=1e-5)
        np.testing.assert_allclose(r2_head, head_ids)
        np.testing.assert_allclose(r2_tail, tail_ids)
    print('pass all')

def test_cosine_topk_emb(create_emb_sim=create_kge_emb_sim):
    def cosine_func(x, y):
        score = F.sum(x * y, dim=0)
        x_norm2 = F.sum(x * x, dim=0) ** (1/2)
        y_norm2 = F.sum(y * y, dim=0) ** (1/2)

        return score / (x_norm2 * y_norm2)

    run_topk_emb('cosine', cosine_func, create_emb_sim=create_emb_sim)

def test_l2_topk_emb(create_emb_sim=create_kge_emb_sim):
    def l2_func(x, y):
        score = x - y

        return -F.sum(score * score, dim=0) ** (1/2)
    run_topk_emb('l2', l2_func, create_emb_sim=create_emb_sim)

def test_l1_topk_emb(create_emb_sim=create_kge_emb_sim):
    def l1_func(x, y):
        score = x - y

        return -norm(score, p=1)
    run_topk_emb('l1', l1_func, create_emb_sim=create_emb_sim)

def test_dot_topk_emb(create_emb_sim=create_kge_emb_sim):
    def dot_func(x, y):
        return F.sum(x * y, dim=0)

    run_topk_emb('dot', dot_func)

def test_extended_jaccard_topk_emb(create_emb_sim=create_kge_emb_sim):
    def extended_jaccard_func(x, y):
        score = F.sum(x * y, dim=0)
        x = F.sum(x * x, dim=0)
        y = F.sum(y * y, dim=0)

        return score / (x + y - score)
    run_topk_emb('ext_jaccard', extended_jaccard_func, create_emb_sim=create_emb_sim)

############################# BasicGEModel ##############################

def create_emb_file(path, filename, emb):
    np.save(os.path.join(path, filename), emb)

def check_topk_score2(score_model, exclude_mode):
    num_entity = 40
    num_rels = 4

    src = F.arange(0, num_entity)
    dst1 = src + 1
    dst1[num_entity-1] = 0
    dst2 = src - 1
    dst2[0] = num_entity-1
    src = F.cat([src, src], dim=0)
    dst = F.cat([dst1, dst2], dim=0)
    src = F.cat([src, src, src, src], dim=0)
    dst = F.cat([dst, dst, dst, dst], dim=0)
    etype = F.cat([th.full((num_entity*2,), 0, dtype=th.long),
                    th.full((num_entity*2,), 1, dtype=th.long),
                    th.full((num_entity*2,), 2, dtype=th.long),
                    th.full((num_entity*2,), 3, dtype=th.long)],
                    dim=0)
    g = dgl.graph((src, dst))
    g.edata['tid'] = etype

    _check_topk_score2(score_model, g, num_entity, num_rels, exclude_mode)

def _check_topk_score2(score_model, g, num_entity, num_rels, exclude_mode):
    hidden_dim = 32
    num_entity = 40
    num_rels = 4
    with tempfile.TemporaryDirectory() as tmpdirname:
        entity_emb, rel_emb = generate_rand_emb(score_model.model_name, num_entity, num_rels, hidden_dim, 'none')
        create_emb_file(Path(tmpdirname), 'entity.npy', entity_emb.numpy())
        create_emb_file(Path(tmpdirname), 'relation.npy', rel_emb.numpy())

        score_model.load(Path(tmpdirname))
        score_model.attach_graph(g)
        score_func = score_model._score_func

    head = F.arange(0, num_entity // 2)
    rel = F.arange(0, num_rels)
    tail = F.arange(num_entity // 2, num_entity)

    # exec_model==triplet_wise
    tw_rel = np.random.randint(0, num_rels, num_entity // 2)
    tw_rel = F.tensor(tw_rel)
    result1 = score_model.link_predict(head, tw_rel, tail, exec_mode='triplet_wise', exclude_mode=exclude_mode, batch_size=16)
    assert len(result1) == 1
    scores = []
    head_ids = []
    rel_ids = []
    tail_ids = []
    for i in range(head.shape[0]):
        hemb = F.take(entity_emb, head[i], 0)
        remb = F.take(rel_emb, tw_rel[i], 0)
        temb = F.unsqueeze(F.take(entity_emb, tail[i], 0), dim=0)
        edge = FakeEdge(hemb, temb, remb)
        score = F.asnumpy(score_func.edge_func(edge)['score'])
        scores.append(score)
        head_ids.append(F.asnumpy(head[i]))
        rel_ids.append(F.asnumpy(tw_rel[i]))
        tail_ids.append(F.asnumpy(tail[i]))
    scores = np.asarray(scores)
    scores = scores.reshape(scores.shape[0])
    head_ids = np.asarray(head_ids)
    rel_ids = np.asarray(rel_ids)
    tail_ids = np.asarray(tail_ids)
    idx = np.argsort(scores)
    idx = idx[::-1]
    if exclude_mode is None or exclude_mode == 'mask':
        idx = idx[:10]
        head_ids = head_ids[idx]
        rel_ids = rel_ids[idx]
        tail_ids = tail_ids[idx]
        score_topk = scores[idx]
        if exclude_mode == 'mask':
            mask = np.zeros((10,))
            for i in range(10):
                if (head_ids[i] + 1) % num_entity == tail_ids[i] or \
                    (head_ids[i] - 1) % num_entity == tail_ids[i]:
                    mask[i] = 1
    else:
        c_head_idx = []
        c_rel_idx = []
        c_tail_idx = []
        c_score_topk = []
        cur_idx = 0
        while len(c_head_idx) < 10:
            c_idx = idx[cur_idx]
            cur_idx += 1
            if (head_ids[c_idx] + 1) % num_entity == tail_ids[c_idx] or \
                (head_ids[c_idx] - 1) % num_entity == tail_ids[c_idx]:
                continue
            c_head_idx.append(head_ids[c_idx])
            c_tail_idx.append(tail_ids[c_idx])
            c_rel_idx.append(rel_ids[c_idx])
            c_score_topk.append(scores[c_idx])
        head_ids = F.tensor(c_head_idx)
        rel_ids = F.tensor(c_rel_idx)
        tail_ids = F.tensor(c_tail_idx)
        score_topk = F.tensor(c_score_topk)

    r1_head, r1_rel, r1_tail, r1_score, r1_mask = result1[0]
    np.testing.assert_allclose(r1_head, head_ids)
    np.testing.assert_allclose(r1_rel, rel_ids)
    np.testing.assert_allclose(r1_tail, tail_ids)
    np.testing.assert_allclose(r1_score, score_topk, rtol=1e-5, atol=1e-5)
    if exclude_mode == 'mask':
        np.testing.assert_allclose(r1_mask, mask)
    else:
        assert r1_mask is None

    # exec_mode==all
    result1 = score_model.link_predict(head, rel, tail, topk=20, exclude_mode=exclude_mode, batch_size=16)
    result2 = score_model.link_predict(head=head, tail=tail, topk=20, exclude_mode=exclude_mode, batch_size=16)
    assert len(result1) == 1
    assert len(result2) == 1

    scores = []
    head_ids = []
    rel_ids = []
    tail_ids = []
    for i in range(head.shape[0]):
        for j in range(rel.shape[0]):
            for k in range(tail.shape[0]):
                hemb = F.take(entity_emb, head[i], 0)
                remb = F.take(rel_emb, rel[j], 0)
                temb = F.unsqueeze(F.take(entity_emb, tail[k], 0), dim=0)
                edge = FakeEdge(hemb, temb, remb)
                score = F.asnumpy(score_func.edge_func(edge)['score'])
                scores.append(score)
                head_ids.append(F.asnumpy(head[i]))
                rel_ids.append(F.asnumpy(rel[j]))
                tail_ids.append(F.asnumpy(tail[k]))

    scores = np.asarray(scores)
    scores = scores.reshape(scores.shape[0])
    head_ids = np.asarray(head_ids)
    rel_ids = np.asarray(rel_ids)
    tail_ids = np.asarray(tail_ids)
    idx = np.argsort(scores)
    idx = idx[::-1]
    if exclude_mode is None or exclude_mode == 'mask':
        idx = idx[:20]
        head_ids = head_ids[idx]
        rel_ids = rel_ids[idx]
        tail_ids = tail_ids[idx]
        score_topk = scores[idx]
        if exclude_mode == 'mask':
            mask = np.zeros((20,))
            for i in range(20):
                if (head_ids[i] + 1) % num_entity == tail_ids[i] or \
                    (head_ids[i] - 1) % num_entity == tail_ids[i]:
                    mask[i] = 1
    else:
        c_head_idx = []
        c_rel_idx = []
        c_tail_idx = []
        c_score_topk = []
        cur_idx = 0
        while len(c_head_idx) < 20:
            c_idx = idx[cur_idx]
            cur_idx += 1
            if (head_ids[c_idx] + 1) % num_entity == tail_ids[c_idx] or \
                (head_ids[c_idx] - 1) % num_entity == tail_ids[c_idx]:
                continue
            c_head_idx.append(head_ids[c_idx])
            c_tail_idx.append(tail_ids[c_idx])
            c_rel_idx.append(rel_ids[c_idx])
            c_score_topk.append(scores[c_idx])
        head_ids = F.tensor(c_head_idx)
        rel_ids = F.tensor(c_rel_idx)
        tail_ids = F.tensor(c_tail_idx)
        score_topk = F.tensor(c_score_topk)

    r1_head, r1_rel, r1_tail, r1_score, r1_mask = result1[0]
    r2_head, r2_rel, r2_tail, r2_score, r2_mask = result2[0]
    np.testing.assert_allclose(r1_score, score_topk, rtol=1e-5, atol=1e-5)
    np.testing.assert_allclose(r2_score, score_topk, rtol=1e-5, atol=1e-5)
    np.testing.assert_allclose(r1_head, head_ids)
    np.testing.assert_allclose(r2_head, head_ids)
    np.testing.assert_allclose(r1_rel, rel_ids)
    np.testing.assert_allclose(r2_rel, rel_ids)
    np.testing.assert_allclose(r1_tail, tail_ids)
    np.testing.assert_allclose(r2_tail, tail_ids)
    if exclude_mode == 'mask':
        np.testing.assert_allclose(r1_mask, mask)
        np.testing.assert_allclose(r2_mask, mask)
    else:
        assert r1_mask is None
        assert r2_mask is None

    result1 = score_model.link_predict(head, rel, tail, exec_mode='batch_rel', exclude_mode=exclude_mode, batch_size=16)
    result2 = score_model.link_predict(head=head, tail=tail, exec_mode='batch_rel', exclude_mode=exclude_mode, batch_size=16)
    assert len(result1) == num_rels
    assert len(result2) == num_rels
    for j in range(rel.shape[0]):
        scores = []
        head_ids = []
        rel_ids = []
        tail_ids = []
        for i in range(head.shape[0]):
            for k in range(tail.shape[0]):
                hemb = F.take(entity_emb, head[i], 0)
                remb = F.take(rel_emb, rel[j], 0)
                temb = F.unsqueeze(F.take(entity_emb, tail[k], 0), dim=0)
                edge = FakeEdge(hemb, temb, remb)
                score = F.asnumpy(score_func.edge_func(edge)['score'])
                scores.append(score)
                head_ids.append(F.asnumpy(head[i]))
                rel_ids.append(F.asnumpy(rel[j]))
                tail_ids.append(F.asnumpy(tail[k]))

        scores = np.asarray(scores)
        scores = scores.reshape(scores.shape[0])
        head_ids = np.asarray(head_ids)
        rel_ids = np.asarray(rel_ids)
        tail_ids = np.asarray(tail_ids)
        idx = np.argsort(scores)
        idx = idx[::-1]
        if exclude_mode is None or exclude_mode == 'mask':
            idx = idx[:10]
            head_ids = head_ids[idx]
            rel_ids = rel_ids[idx]
            tail_ids = tail_ids[idx]
            score_topk = scores[idx]
            if exclude_mode == 'mask':
                mask = np.full((10,), False)
                for i in range(10):
                    if (head_ids[i] + 1) % num_entity == tail_ids[i] or \
                        (head_ids[i] - 1) % num_entity == tail_ids[i]:
                        mask[i] = True
        else:
            c_head_idx = []
            c_rel_idx = []
            c_tail_idx = []
            c_score_topk = []
            cur_idx = 0
            while len(c_head_idx) < 10:
                c_idx = idx[cur_idx]
                cur_idx += 1
                if (head_ids[c_idx] + 1) % num_entity == tail_ids[c_idx] or \
                    (head_ids[c_idx] - 1) % num_entity == tail_ids[c_idx]:
                    continue
                c_head_idx.append(head_ids[c_idx])
                c_tail_idx.append(tail_ids[c_idx])
                c_rel_idx.append(rel_ids[c_idx])
                c_score_topk.append(scores[c_idx])
            head_ids = F.tensor(c_head_idx)
            rel_ids = F.tensor(c_rel_idx)
            tail_ids = F.tensor(c_tail_idx)
            score_topk = F.tensor(c_score_topk)

        r1_head, r1_rel, r1_tail, r1_score, r1_mask = result1[j]
        r2_head, r2_rel, r2_tail, r2_score, r2_mask = result2[j]
        np.testing.assert_allclose(r1_score, score_topk, rtol=1e-5, atol=1e-5)
        np.testing.assert_allclose(r2_score, score_topk, rtol=1e-5, atol=1e-5)
        np.testing.assert_allclose(r1_head, head_ids)
        np.testing.assert_allclose(r2_head, head_ids)
        np.testing.assert_allclose(r1_rel, rel_ids)
        np.testing.assert_allclose(r2_rel, rel_ids)
        np.testing.assert_allclose(r1_tail, tail_ids)
        np.testing.assert_allclose(r2_tail, tail_ids)
        if exclude_mode == 'mask':
            np.testing.assert_allclose(r1_mask, mask)
            np.testing.assert_allclose(r2_mask, mask)
        else:
            assert r1_mask is None
            assert r2_mask is None


    head = F.arange(0, num_entity)
    rel = F.arange(0, num_rels)
    tail = F.arange(0, num_entity)
    result1 = score_model.link_predict(head, rel, tail, exec_mode='batch_head', exclude_mode=exclude_mode, batch_size=16)
    result2 = score_model.link_predict(exec_mode='batch_head', exclude_mode=exclude_mode, batch_size=16)
    assert len(result1) == num_entity
    assert len(result2) == num_entity

    for i in range(head.shape[0]):
        scores = []
        head_ids = []
        rel_ids = []
        tail_ids = []
        for j in range(rel.shape[0]):
            for k in range(tail.shape[0]):
                hemb = F.take(entity_emb, head[i], 0)
                remb = F.take(rel_emb, rel[j], 0)
                temb = F.unsqueeze(F.take(entity_emb, tail[k], 0), dim=0)
                edge = FakeEdge(hemb, temb, remb)
                score = F.asnumpy(score_func.edge_func(edge)['score'])
                scores.append(score)
                head_ids.append(F.asnumpy(head[i]))
                rel_ids.append(F.asnumpy(rel[j]))
                tail_ids.append(F.asnumpy(tail[k]))

        scores = np.asarray(scores)
        scores = scores.reshape(scores.shape[0])
        head_ids = np.asarray(head_ids)
        rel_ids = np.asarray(rel_ids)
        tail_ids = np.asarray(tail_ids)
        idx = np.argsort(scores)
        idx = idx[::-1]
        if exclude_mode is None or exclude_mode == 'mask':
            idx = idx[:10]
            head_ids = head_ids[idx]
            rel_ids = rel_ids[idx]
            tail_ids = tail_ids[idx]
            score_topk = scores[idx]
            if exclude_mode == 'mask':
                mask = np.full((10,), False)
                for l in range(10):
                    if (head_ids[l] + 1) % num_entity == tail_ids[l] or \
                        (head_ids[l] - 1) % num_entity == tail_ids[l]:
                        mask[l] = True
        else:
            c_head_idx = []
            c_rel_idx = []
            c_tail_idx = []
            c_score_topk = []
            cur_idx = 0
            while len(c_head_idx) < 10:
                c_idx = idx[cur_idx]
                cur_idx += 1
                if (head_ids[c_idx] + 1) % num_entity == tail_ids[c_idx] or \
                    (head_ids[c_idx] - 1) % num_entity == tail_ids[c_idx]:
                    continue
                c_head_idx.append(head_ids[c_idx])
                c_tail_idx.append(tail_ids[c_idx])
                c_rel_idx.append(rel_ids[c_idx])
                c_score_topk.append(scores[c_idx])
            head_ids = F.tensor(c_head_idx)
            rel_ids = F.tensor(c_rel_idx)
            tail_ids = F.tensor(c_tail_idx)
            score_topk = F.tensor(c_score_topk)

        r1_head, r1_rel, r1_tail, r1_score, r1_mask = result1[i]
        r2_head, r2_rel, r2_tail, r2_score, r2_mask = result2[i]
        np.testing.assert_allclose(r1_head, head_ids)
        np.testing.assert_allclose(r2_head, head_ids)
        np.testing.assert_allclose(r1_rel, rel_ids)
        np.testing.assert_allclose(r2_rel, rel_ids)
        np.testing.assert_allclose(r1_tail, tail_ids)
        np.testing.assert_allclose(r2_tail, tail_ids)
        np.testing.assert_allclose(r1_score, score_topk, rtol=1e-5, atol=1e-5)
        np.testing.assert_allclose(r2_score, score_topk, rtol=1e-5, atol=1e-5)
        if exclude_mode == 'mask':
            np.testing.assert_allclose(r1_mask, mask)
            np.testing.assert_allclose(r2_mask, mask)
        else:
            assert r1_mask is None
            assert r2_mask is None

    result1 = score_model.link_predict(head, rel, tail, exec_mode='batch_tail', exclude_mode=exclude_mode)
    result2 = score_model.link_predict(exec_mode='batch_tail', exclude_mode=exclude_mode)
    assert len(result1) == num_entity
    assert len(result2) == num_entity
    for k in range(tail.shape[0]):
        scores = []
        head_ids = []
        rel_ids = []
        tail_ids = []
        for i in range(head.shape[0]):
            for j in range(rel.shape[0]):
                hemb = F.take(entity_emb, head[i], 0)
                remb = F.take(rel_emb, rel[j], 0)
                temb = F.unsqueeze(F.take(entity_emb, tail[k], 0), dim=0)
                edge = FakeEdge(hemb, temb, remb)
                score = F.asnumpy(score_func.edge_func(edge)['score'])
                scores.append(score)
                head_ids.append(F.asnumpy(head[i]))
                rel_ids.append(F.asnumpy(rel[j]))
                tail_ids.append(F.asnumpy(tail[k]))

        scores = np.asarray(scores)
        scores = scores.reshape(scores.shape[0])
        head_ids = np.asarray(head_ids)
        rel_ids = np.asarray(rel_ids)
        tail_ids = np.asarray(tail_ids)
        idx = np.argsort(scores)
        idx = idx[::-1]
        if exclude_mode is None or exclude_mode == 'mask':
            idx = idx[:10]
            head_ids = head_ids[idx]
            rel_ids = rel_ids[idx]
            tail_ids = tail_ids[idx]
            score_topk = scores[idx]
            if exclude_mode == 'mask':
                mask = np.full((10,), False)
                for l in range(10):
                    if (head_ids[l] + 1) % num_entity == tail_ids[l] or \
                        (head_ids[l] - 1) % num_entity == tail_ids[l]:
                        mask[l] = True
        else:
            c_head_idx = []
            c_rel_idx = []
            c_tail_idx = []
            c_score_topk = []
            cur_idx = 0
            while len(c_head_idx) < 10:
                c_idx = idx[cur_idx]
                cur_idx += 1
                if (head_ids[c_idx] + 1) % num_entity == tail_ids[c_idx] or \
                    (head_ids[c_idx] - 1) % num_entity == tail_ids[c_idx]:
                    continue
                c_head_idx.append(head_ids[c_idx])
                c_tail_idx.append(tail_ids[c_idx])
                c_rel_idx.append(rel_ids[c_idx])
                c_score_topk.append(scores[c_idx])
            head_ids = F.tensor(c_head_idx)
            rel_ids = F.tensor(c_rel_idx)
            tail_ids = F.tensor(c_tail_idx)
            score_topk = F.tensor(c_score_topk)

        r1_head, r1_rel, r1_tail, r1_score, r1_mask = result1[k]
        r2_head, r2_rel, r2_tail, r2_score, r2_mask = result2[k]
        np.testing.assert_allclose(r1_head, head_ids)
        np.testing.assert_allclose(r2_head, head_ids)
        np.testing.assert_allclose(r1_rel, rel_ids)
        np.testing.assert_allclose(r2_rel, rel_ids)
        np.testing.assert_allclose(r1_tail, tail_ids)
        np.testing.assert_allclose(r2_tail, tail_ids)
        np.testing.assert_allclose(r1_score, score_topk, rtol=1e-5, atol=1e-5)
        np.testing.assert_allclose(r2_score, score_topk, rtol=1e-5, atol=1e-5)
        if exclude_mode == 'mask':
            np.testing.assert_allclose(r1_mask, mask)
            np.testing.assert_allclose(r2_mask, mask)
        else:
            assert r1_mask is None
            assert r2_mask is None

def test_transe_model_topk(device='cpu'):
    gamma = 12.0
    transe_model = TransEModel(device, gamma)
    check_topk_score2(transe_model, exclude_mode=None)
    check_topk_score2(transe_model, exclude_mode='mask')
    check_topk_score2(transe_model, exclude_mode='exclude')
    transe_model = TransE_l2Model(device, gamma)
    check_topk_score2(transe_model, exclude_mode=None)
    check_topk_score2(transe_model, exclude_mode='mask')
    check_topk_score2(transe_model, exclude_mode='exclude')
    transe_model = TransE_l1Model(device, gamma)
    check_topk_score2(transe_model, exclude_mode=None)
    check_topk_score2(transe_model, exclude_mode='mask')
    check_topk_score2(transe_model, exclude_mode='exclude')

def test_distmult_model_topk(device='cpu'):
    model = DistMultModel(device)
    check_topk_score2(model, exclude_mode=None)
    check_topk_score2(model, exclude_mode='mask')
    check_topk_score2(model, exclude_mode='exclude')

def test_complex_model_topk(device='cpu'):
    model = ComplExModel(device)
    check_topk_score2(model, exclude_mode=None)
    check_topk_score2(model, exclude_mode='mask')
    check_topk_score2(model, exclude_mode='exclude')

def test_rescal_model_topk(device='cpu'):
    model = RESCALModel(device)
    check_topk_score2(model, exclude_mode=None)
    check_topk_score2(model, exclude_mode='mask')
    check_topk_score2(model, exclude_mode='exclude')

def test_rotate_model_topk(device='cpu'):
    gamma = 12.0
    model = RotatEModel(device, gamma)
    check_topk_score2(model, exclude_mode=None)
    check_topk_score2(model, exclude_mode='mask')
    check_topk_score2(model, exclude_mode='exclude')

def test_gnn_model_topk(device='cpu'):
    gamma = 12.0
    model = GNNModel(device, 'TransE', gamma)
    check_topk_score2(model, exclude_mode=None)
    check_topk_score2(model, exclude_mode='mask')
    check_topk_score2(model, exclude_mode='exclude')
    model = GNNModel(device, 'TransE_l1', gamma)
    check_topk_score2(model, exclude_mode=None)
    check_topk_score2(model, exclude_mode='mask')
    check_topk_score2(model, exclude_mode='exclude')
    model = GNNModel(device, 'DistMult')
    check_topk_score2(model, exclude_mode=None)
    check_topk_score2(model, exclude_mode='mask')
    check_topk_score2(model, exclude_mode='exclude')

def run_topk_emb2(sfunc, sim_func, emb_model):
    hidden_dim = 32
    num_head = 40
    num_tail = 40
    num_emb = 80

    with tempfile.TemporaryDirectory() as tmpdirname:
        emb = F.uniform((num_emb, hidden_dim), F.float32, F.cpu(), -1, 1)
        create_emb_file(Path(tmpdirname), 'entity.npy', emb.numpy())
        create_emb_file(Path(tmpdirname), 'relation.npy', emb.numpy())

        emb_model.load(Path(tmpdirname))

    head = F.arange(0, num_head)
    tail = F.arange(num_head, num_head+num_tail)
    result1 = emb_model.embed_sim(head, tail, 'entity', sfunc=sfunc, pair_ws=True)
    scores = []
    head_ids = []
    tail_ids = []
    for i in range(head.shape[0]):
        j = i
        hemb = F.take(emb, head[i], 0)
        temb = F.take(emb, tail[j], 0)

        score = sim_func(hemb, temb)
        scores.append(F.asnumpy(score))
        head_ids.append(F.asnumpy(head[i]))
        tail_ids.append(F.asnumpy(tail[j]))
    scores = np.asarray(scores)
    scores = scores.reshape(scores.shape[0])
    head_ids = np.asarray(head_ids)
    tail_ids = np.asarray(tail_ids)
    idx = np.argsort(scores)
    idx = idx[::-1]
    idx = idx[:10]
    head_ids = head_ids[idx]
    tail_ids = tail_ids[idx]
    score_topk = scores[idx]

    r1_head, r1_tail, r1_score = result1[0]
    np.testing.assert_allclose(r1_score, score_topk, rtol=1e-5, atol=1e-5)
    np.testing.assert_allclose(r1_head, head_ids)
    np.testing.assert_allclose(r1_tail, tail_ids)
    print('pass pair wise')

    head = F.arange(0, num_head)
    tail = F.arange(num_head, num_head+num_tail)
    result1 = emb_model.embed_sim(head, tail, 'entity', sfunc=sfunc)
    assert len(result1) == 1
    scores = []
    head_ids = []
    tail_ids = []
    for i in range(head.shape[0]):
        for j in range(tail.shape[0]):
            hemb = F.take(emb, head[i], 0)
            temb = F.take(emb, tail[j], 0)

            score = sim_func(hemb, temb)
            scores.append(F.asnumpy(score))
            head_ids.append(F.asnumpy(head[i]))
            tail_ids.append(F.asnumpy(tail[j]))
    scores = np.asarray(scores)
    scores = scores.reshape(scores.shape[0])
    head_ids = np.asarray(head_ids)
    tail_ids = np.asarray(tail_ids)
    idx = np.argsort(scores)
    idx = idx[::-1]
    idx = idx[:10]
    head_ids = head_ids[idx]
    tail_ids = tail_ids[idx]
    score_topk = scores[idx]

    r1_head, r1_tail, r1_score = result1[0]
    np.testing.assert_allclose(r1_score, score_topk, rtol=1e-5, atol=1e-5)
    np.testing.assert_allclose(r1_head, head_ids)
    np.testing.assert_allclose(r1_tail, tail_ids)

    emb_ids = F.arange(0, num_emb)
    result1 = emb_model.embed_sim(emb_ids, emb_ids, 'entity', sfunc=sfunc, bcast=True)
    result2 = emb_model.embed_sim(embed_type='entity', sfunc=sfunc, bcast=True)
    assert len(result1) == emb_ids.shape[0]
    assert len(result2) == emb_ids.shape[0]

    for i in range(emb_ids.shape[0]):
        scores = []
        head_ids = []
        tail_ids = []
        for j in range(emb_ids.shape[0]):
            hemb = F.take(emb, emb_ids[i], 0)
            temb = F.take(emb, emb_ids[j], 0)

            score = sim_func(hemb, temb)
            score = F.asnumpy(score)
            scores.append(score)
            tail_ids.append(F.asnumpy(emb_ids[j]))
        scores = np.asarray(scores)
        scores = scores.reshape(scores.shape[0])
        tail_ids = np.asarray(tail_ids)
        idx = np.argsort(scores)
        idx = idx[::-1]
        idx = idx[:10]
        head_ids = np.full((10,), F.asnumpy(emb_ids[i]))
        tail_ids = tail_ids[idx]
        score_topk = scores[idx]

        r1_head, r1_tail, r1_score = result1[i]
        np.testing.assert_allclose(r1_score, score_topk, rtol=1e-5, atol=1e-5)
        np.testing.assert_allclose(r1_head, head_ids)
        np.testing.assert_allclose(r1_tail, tail_ids)
        r2_head, r2_tail, r2_score = result2[i]
        np.testing.assert_allclose(r2_score, score_topk, rtol=1e-5, atol=1e-5)
        np.testing.assert_allclose(r2_head, head_ids)
        np.testing.assert_allclose(r2_tail, tail_ids)
    print('pass all')

def test_cosine_topk_emb2(emb_model):
    def cosine_func(x, y):
        score = F.sum(x * y, dim=0)
        x_norm2 = F.sum(x * x, dim=0) ** (1/2)
        y_norm2 = F.sum(y * y, dim=0) ** (1/2)

        return score / (x_norm2 * y_norm2)

    run_topk_emb2('cosine', cosine_func, emb_model=emb_model)

def test_l2_topk_emb2(emb_model):
    def l2_func(x, y):
        score = x - y

        return -F.sum(score * score, dim=0) ** (1/2)
    run_topk_emb2('l2', l2_func, emb_model=emb_model)

def test_l1_topk_emb2(emb_model):
    def l1_func(x, y):
        score = x - y

        return -norm(score, p=1)
    run_topk_emb2('l1', l1_func, emb_model=emb_model)

def test_dot_topk_emb2(emb_model):
    def dot_func(x, y):
        return F.sum(x * y, dim=0)

    run_topk_emb2('dot', dot_func, emb_model=emb_model)

def test_extended_jaccard_topk_emb2(emb_model):
    def extended_jaccard_func(x, y):
        score = F.sum(x * y, dim=0)
        x = F.sum(x * x, dim=0)
        y = F.sum(y * y, dim=0)

        return score / (x + y - score)
    run_topk_emb2('ext_jaccard', extended_jaccard_func, emb_model=emb_model)


def test_transe_model_topk_emb(device='cpu'):
    gamma = 12.0
    transe_model = TransEModel(device, gamma)
    test_cosine_topk_emb2(transe_model)
    transe_model = TransE_l2Model(device, gamma)
    test_cosine_topk_emb2(transe_model)
    transe_model = TransE_l1Model(device, gamma)
    test_cosine_topk_emb2(transe_model)

def test_distmult_model_topk_emb(device='cpu'):
    model = DistMultModel(device)
    test_l2_topk_emb2(model)

def test_complex_model_topk_emb(device='cpu'):
    model = ComplExModel(device)
    test_l1_topk_emb2(model)

def test_rescal_model_topk_emb(device='cpu'):
    model = RESCALModel(device)
    test_dot_topk_emb2(model)

def test_rotate_model_topk_emb(device='cpu'):
    gamma = 12.0
    model = RotatEModel(device, gamma)
    test_extended_jaccard_topk_emb2(model)

def test_gnn_model_topk_emb(device='cpu'):
    gamma = 12.0
    model = GNNModel(device, 'TransE', gamma)
    test_cosine_topk_emb2(model)
    model = GNNModel(device, 'TransE_l1', gamma)
    test_l2_topk_emb2(model)
    model = GNNModel(device, 'DistMult')
    test_l1_topk_emb2(model)

if __name__ == '__main__':
    test_topk_transe()
    test_topk_distmult()
    test_topk_complex()
    test_topk_rescal()
    #test_topk_transr()
    test_topk_simple()
    test_topk_rotate()
    test_cosine_topk_emb()
    test_l2_topk_emb()
    test_l1_topk_emb()
    test_dot_topk_emb()
    test_extended_jaccard_topk_emb()

    test_transe_model_topk()
    test_distmult_model_topk()
    test_complex_model_topk()
    test_rescal_model_topk()
    #test_transr_model_topk()
    test_rotate_model_topk()
    test_gnn_model_topk()

    test_transe_model_topk_emb()
    test_distmult_model_topk_emb()
    test_complex_model_topk_emb()
    test_rescal_model_topk_emb()
    #test_transr_model_topk_emb()
    test_rotate_model_topk_emb()
    test_gnn_model_topk_emb()

    test_transe_model_topk(device=0)
    test_distmult_model_topk(device=0)
    test_complex_model_topk(device=0)
    test_rescal_model_topk(device=0)
    #test_transr_model_topk()
    test_rotate_model_topk(device=0)
    test_gnn_model_topk(device=0)

    test_transe_model_topk_emb(device=0)
    test_distmult_model_topk_emb(device=0)
    test_complex_model_topk_emb(device=0)
    test_rescal_model_topk_emb(device=0)
    #test_transr_model_topk_emb()
    test_rotate_model_topk_emb(device=0)
    test_gnn_model_topk_emb(device=0)<|MERGE_RESOLUTION|>--- conflicted
+++ resolved
@@ -115,14 +115,10 @@
         model = InferModel('cpu', model_name, hidden_dim)
     elif model_name == 'RotatE':
         model = InferModel('cpu', model_name, hidden_dim, double_entity_emb=True)
-<<<<<<< HEAD
-
-=======
     elif model_name == 'SimplE':
         model = InferModel('cpu', model_name, hidden_dim, double_entity_emb=True, double_relation_emb=True)
 
     entity_emb, rel_emb = generate_rand_emb(model_name, num_entity, num_rels, hidden_dim, 'none')
->>>>>>> ff4f051a
     model.entity_emb = InferEmbedding('cpu')
     model.entity_emb.emb = entity_emb
     model.relation_emb = InferEmbedding('cpu')
@@ -386,19 +382,15 @@
 def test_topk_rotate():
     check_topk_score('RotatE')
 
-<<<<<<< HEAD
 def create_kge_emb_sim(emb, sfunc):
     sim_infer = EmbSimInfer(-1, None, sfunc, 32)
     sim_infer.emb = emb
     return sim_infer
-
-def run_topk_emb(sfunc, sim_func, create_emb_sim=create_kge_emb_sim):
-=======
+  
 def test_topk_simple():
     check_topk_score('SimplE')
 
-def run_topk_emb(sfunc, sim_func):
->>>>>>> ff4f051a
+def run_topk_emb(sfunc, sim_func, create_emb_sim=create_kge_emb_sim):
     hidden_dim = 32
     num_head = 40
     num_tail = 40
