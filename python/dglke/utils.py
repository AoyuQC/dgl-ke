# -*- coding: utf-8 -*-
#
# utils.py
#
# Copyright 2020 Amazon.com, Inc. or its affiliates. All Rights Reserved.
#
# Licensed under the Apache License, Version 2.0 (the "License");
# you may not use this file except in compliance with the License.
# You may obtain a copy of the License at
#
#     http://www.apache.org/licenses/LICENSE-2.0
#
# Unless required by applicable law or agreed to in writing, software
# distributed under the License is distributed on an "AS IS" BASIS,
# WITHOUT WARRANTIES OR CONDITIONS OF ANY KIND, either express or implied.
# See the License for the specific language governing permissions and
# limitations under the License.
#

import math
import os
import csv
import argparse
import json
import numpy as np

def get_compatible_batch_size(batch_size, neg_sample_size):
    if neg_sample_size < batch_size and batch_size % neg_sample_size != 0:
        old_batch_size = batch_size
        batch_size = int(math.ceil(batch_size / neg_sample_size) * neg_sample_size)
        print('batch size ({}) is incompatible to the negative sample size ({}). Change the batch size to {}'.format(
            old_batch_size, neg_sample_size, batch_size))
    return batch_size

<<<<<<< HEAD
def save_model(args, model, emap_file=None, rmap_file=None):
=======

def save_model(args, model):
>>>>>>> e10708a4
    if not os.path.exists(args.save_path):
        os.mkdir(args.save_path)
    model.save_emb(args.save_path, args.dataset)

    # We need to save the model configurations as well.
    conf_file = os.path.join(args.save_path, 'config.json')
    with open(conf_file, 'w') as outfile:
        json.dump({'dataset': args.dataset,
                   'model': args.model_name,
                   'emb_size': args.hidden_dim,
                   'max_train_step': args.max_step,
                   'batch_size': args.batch_size,
                   'neg_sample_size': args.neg_sample_size,
                   'lr': args.lr,
                   'gamma': args.gamma,
                   'double_ent': args.double_ent,
                   'double_rel': args.double_rel,
                   'neg_adversarial_sampling': args.neg_adversarial_sampling,
                   'adversarial_temperature': args.adversarial_temperature,
                   'regularization_coef': args.regularization_coef,
                   'regularization_norm': args.regularization_norm,
                   'emap_file':emap_file,
                   'rmap_file':rmap_file},
                   outfile, indent=4)

def load_model_config(config_f):
    print(config_f)
    with open(config_f, "r") as f:
        config = json.loads(f.read())
        #config = json.load(f)

    print(config)
    return config

def load_raw_triplet_data(head_f=None, rel_f=None, tail_f=None, emap_f=None, rmap_f=None):
    if emap_f is not None:
        eid_map = {}
        id2e_map = {}
        with open(emap_f, 'r') as f:
            reader = csv.reader(f, delimiter='\t')
            for row in reader:
                eip_map[row[1]] = int(row[0])
                id2e_map[int(row[0])] = row[1]

    if rmap_f is not None:
        rid_map = {}
        id2r_map = {}
        with open(rmap_f, 'r') as f:
            reader = csv.reader(f, delimiter='\t')
            for row in reader:
                rip_map[row[1]] = int(row[0])
                id2r_map[int(row[0])] = row[1]

    if head_f is not None:
        head = []
        with open(head_f, 'r') as f:
            id = f.readline()
            while len(id) > 0:
                head.append(eid_map[id])
                id = f.readline()
        head = np.asarray(head)
    else:
        head = None

    if rel_f is not None:
        rel = []
        with open(ref_f, 'r') as f:
            id = f.readline()
            while len(id) > 0:
                rel.append(rid_map[id])
                id = f.readline()
        rel = np.asarray(rel)
    else:
        rel = None

    if tail_f is not None:
        tail = []
        with open(tail_f, 'r') as f:
            id = f.readline()
            while len(id) > 0:
                tail.append(eid_map[id])
                id = f.readline()
        tail = np.asarray(tail)
    else:
        tail = None

    return head, rel, tail, id2e_map, id2r_map

def load_triplet_data(head_f=None, rel_f=None, tail_f=None):
    if head_f is not None:
        head = []
        with open(head_f, 'r') as f:
            id = f.readline()
            while len(id) > 0:
                head.append(int(id))
                id = f.readline()
        head = np.asarray(head)
    else:
        head = None

    if rel_f is not None:
        rel = []
        with open(rel_f, 'r') as f:
            id = f.readline()
            while len(id) > 0:
                rel.append(int(id))
                id = f.readline()
        rel = np.asarray(rel)
    else:
        rel = None

    if tail_f is not None:
        tail = []
        with open(tail_f, 'r') as f:
            id = f.readline()
            while len(id) > 0:
                tail.append(int(id))
                id = f.readline()
        tail = np.asarray(tail)
    else:
        tail = None

    return head, rel, tail

class CommonArgParser(argparse.ArgumentParser):
    def __init__(self):
        super(CommonArgParser, self).__init__()

        self.add_argument('--model_name', default='TransE',
                          choices=['TransE', 'TransE_l1', 'TransE_l2', 'TransR',
                                   'RESCAL', 'DistMult', 'ComplEx', 'RotatE'],
                          help='The models provided by DGL-KE.')
        self.add_argument('--data_path', type=str, default='data',
                          help='The path of the directory where DGL-KE loads knowledge graph data.')
        self.add_argument('--dataset', type=str, default='FB15k',
                          help='The name of the builtin knowledge graph. Currently, the builtin knowledge '\
                                  'graphs include FB15k, FB15k-237, wn18, wn18rr and Freebase. '\
                                  'DGL-KE automatically downloads the knowledge graph and keep it under data_path.')
        self.add_argument('--format', type=str, default='built_in',
                          help='The format of the dataset. For builtin knowledge graphs,'\
                                  'the foramt should be built_in. For users own knowledge graphs,'\
                                  'it needs to be raw_udd_{htr} or udd_{htr}.')
        self.add_argument('--data_files', type=str, default=None, nargs='+',
                          help='A list of data file names. This is used if users want to train KGE'\
                                  'on their own datasets. If the format is raw_udd_{htr},'\
                                  'users need to provide train_file [valid_file] [test_file].'\
                                  'If the format is udd_{htr}, users need to provide'\
                                  'entity_file relation_file train_file [valid_file] [test_file].'\
                                  'In both cases, valid_file and test_file are optional.')
        self.add_argument('--save_path', type=str, default='ckpts',
                          help='the path of the directory where models and logs are saved.')
        self.add_argument('--no_save_emb', action='store_true',
                          help='Disable saving the embeddings under save_path.')
        self.add_argument('--max_step', type=int, default=80000,
                          help='The maximal number of steps to train the model.'\
                                  'A step trains the model with a batch of data.')
        self.add_argument('--batch_size', type=int, default=1024,
                          help='The batch size for training.')
        self.add_argument('--batch_size_eval', type=int, default=8,
                          help='The batch size used for validation and test.')
        self.add_argument('--neg_sample_size', type=int, default=256,
                          help='The number of negative samples we use for each positive sample in the training.')
        self.add_argument('--neg_deg_sample', action='store_true',
                          help='Construct negative samples proportional to vertex degree in the training.'\
                                  'When this option is turned on, the number of negative samples per positive edge'\
                                  'will be doubled. Half of the negative samples are generated uniformly while'\
                                  'the other half are generated proportional to vertex degree.')
        self.add_argument('--neg_deg_sample_eval', action='store_true',
                          help='Construct negative samples proportional to vertex degree in the evaluation.')
        self.add_argument('--neg_sample_size_eval', type=int, default=-1,
                          help='The number of negative samples we use to evaluate a positive sample.')
        self.add_argument('--eval_percent', type=float, default=1,
                          help='Randomly sample some percentage of edges for evaluation.')
        self.add_argument('--no_eval_filter', action='store_true',
                          help='Disable filter positive edges from randomly constructed negative edges for evaluation')
        self.add_argument('-log', '--log_interval', type=int, default=1000,
                          help='Print runtime of different components every x steps.')
        self.add_argument('--eval_interval', type=int, default=10000,
                          help='Print evaluation results on the validation dataset every x steps'\
                                  'if validation is turned on')
        self.add_argument('--test', action='store_true',
                          help='Evaluate the model on the test set after the model is trained.')
        self.add_argument('--num_proc', type=int, default=1,
                          help='The number of processes to train the model in parallel.'\
                                  'In multi-GPU training, the number of processes by default is set to match the number of GPUs.'\
                                  'If set explicitly, the number of processes needs to be divisible by the number of GPUs.')
        self.add_argument('--num_thread', type=int, default=1,
                          help='The number of CPU threads to train the model in each process.'\
                                  'This argument is used for multiprocessing training.')
        self.add_argument('--force_sync_interval', type=int, default=-1,
                          help='We force a synchronization between processes every x steps for'\
                                  'multiprocessing training. This potentially stablizes the training process'
                                  'to get a better performance. For multiprocessing training, it is set to 1000 by default.')
        self.add_argument('--hidden_dim', type=int, default=400,
                          help='The embedding size of relation and entity')
        self.add_argument('--lr', type=float, default=0.01,
                          help='The learning rate. DGL-KE uses Adagrad to optimize the model parameters.')
        self.add_argument('-g', '--gamma', type=float, default=12.0,
                          help='The margin value in the score function. It is used by TransX and RotatE.')
        self.add_argument('-de', '--double_ent', action='store_true',
                          help='Double entitiy dim for complex number It is used by RotatE.')
        self.add_argument('-dr', '--double_rel', action='store_true',
                          help='Double relation dim for complex number.')
        self.add_argument('-adv', '--neg_adversarial_sampling', action='store_true',
                          help='Indicate whether to use negative adversarial sampling.'\
                                  'It will weight negative samples with higher scores more.')
        self.add_argument('-a', '--adversarial_temperature', default=1.0, type=float,
                          help='The temperature used for negative adversarial sampling.')
        self.add_argument('-rc', '--regularization_coef', type=float, default=0.000002,
                          help='The coefficient for regularization.')
        self.add_argument('-rn', '--regularization_norm', type=int, default=3,
                          help='norm used in regularization.')<|MERGE_RESOLUTION|>--- conflicted
+++ resolved
@@ -32,12 +32,7 @@
             old_batch_size, neg_sample_size, batch_size))
     return batch_size
 
-<<<<<<< HEAD
 def save_model(args, model, emap_file=None, rmap_file=None):
-=======
-
-def save_model(args, model):
->>>>>>> e10708a4
     if not os.path.exists(args.save_path):
         os.mkdir(args.save_path)
     model.save_emb(args.save_path, args.dataset)
