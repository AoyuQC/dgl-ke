# -*- coding: utf-8 -*-
#
# KGDataset.py
#
# Copyright 2020 Amazon.com, Inc. or its affiliates. All Rights Reserved.
#
# Licensed under the Apache License, Version 2.0 (the "License");
# you may not use this file except in compliance with the License.
# You may obtain a copy of the License at
#
#     http://www.apache.org/licenses/LICENSE-2.0
#
# Unless required by applicable law or agreed to in writing, software
# distributed under the License is distributed on an "AS IS" BASIS,
# WITHOUT WARRANTIES OR CONDITIONS OF ANY KIND, either express or implied.
# See the License for the specific language governing permissions and
# limitations under the License.
#

import os
import numpy as np

def _download_and_extract(url, path, filename):
    import shutil, zipfile
    import requests

    fn = os.path.join(path, filename)

    while True:
        try:
            with zipfile.ZipFile(fn) as zf:
                zf.extractall(path)
            print('Unzip finished.')
            break
        except Exception:
            os.makedirs(path, exist_ok=True)
            f_remote = requests.get(url, stream=True)
            sz = f_remote.headers.get('content-length')
            assert f_remote.status_code == 200, 'fail to open {}'.format(url)
            with open(fn, 'wb') as writer:
                for chunk in f_remote.iter_content(chunk_size=1024*1024):
                    writer.write(chunk)
            print('Download finished. Unzipping the file...')

def _get_id(dict, key):
    id = dict.get(key, None)
    if id is None:
        id = len(dict)
        dict[key] = id
    return id

def _parse_srd_format(format):
    if format == "hrt":
        return [0, 1, 2]
    if format == "htr":
        return [0, 2, 1]
    if format == "rht":
        return [1, 0, 2]
    if format == "rth":
        return [2, 0, 1]
    if format == "thr":
        return [1, 2, 0]
    if format == "trh":
        return [2, 1, 0]

def _file_line(path):
    with open(path) as f:
        for i, l in enumerate(f):
            pass
    return i + 1

class KGDataset:
    '''Load a knowledge graph

    The folder with a knowledge graph has five files:
    * entities stores the mapping between entity Id and entity name.
    * relations stores the mapping between relation Id and relation name.
    * train stores the triples in the training set.
    * valid stores the triples in the validation set.
    * test stores the triples in the test set.

    The mapping between entity (relation) Id and entity (relation) name is stored as 'id\tname'.

    The triples are stored as 'head_name\trelation_name\ttail_name'.
    '''
    def __init__(self, entity_path, relation_path, train_path, 
                 valid_path=None, test_path=None, format=[0,1,2], skip_first_line=False):

        self.entity2id, self.n_entities = self.read_entity(entity_path)
        self.relation2id, self.n_relations = self.read_relation(relation_path)
        self.train = self.read_triple(train_path, "train", skip_first_line, format)
        if valid_path is not None:
            self.valid = self.read_triple(valid_path, "valid", skip_first_line, format)
        else:
            self.valid = None
        if test_path is not None:
            self.test = self.read_triple(test_path, "test", skip_first_line, format)
        else:
            self.test = None

    def read_entity(self, entity_path):
        with open(entity_path) as f:
            entity2id = {}
            for line in f:
                eid, entity = line.strip().split('\t')
                entity2id[entity] = int(eid)

        return entity2id, len(entity2id)

    def read_relation(self, relation_path):
        with open(relation_path) as f:
            relation2id = {}
            for line in f:
                rid, relation = line.strip().split('\t')
                relation2id[relation] = int(rid)

        return relation2id, len(relation2id)

    def read_triple(self, path, mode, skip_first_line=False, format=[0,1,2]):
        # mode: train/valid/test
        if path is None:
            return None

        print('Reading {} triples....'.format(mode))
        heads = []
        tails = []
        rels = []
        with open(path) as f:
            if skip_first_line:
                _ = f.readline()
            for line in f:
                triple = line.strip().split('\t')
                h, r, t = triple[format[0]], triple[format[1]], triple[format[2]]
                heads.append(self.entity2id[h])
                rels.append(self.relation2id[r])
                tails.append(self.entity2id[t])

        heads = np.array(heads, dtype=np.int64)
        tails = np.array(tails, dtype=np.int64)
        rels = np.array(rels, dtype=np.int64)
        print('Finished. Read {} {} triples.'.format(len(heads), mode))

        return (heads, rels, tails)

class PartitionKGDataset():
    '''Load a partitioned knowledge graph

    The folder with a partitioned knowledge graph has four files:
    * relations stores the mapping between relation Id and relation name.
    * train stores the triples in the training set.
    * local_to_global stores the mapping of local id and global id
    * partition_book stores the machine id of each entity

    The triples are stored as 'head_id\relation_id\tail_id'.
    '''
    def __init__(self, relation_path, train_path, local2global_path, read_triple=True):
        self.n_entities = _file_line(local2global_path)
        with open(relation_path) as f:
            self.n_relations = int(f.readline().strip())
        if read_triple == True:
            self.train = self.read_triple(train_path, "train")
        else:
            self.train = None

    def read_triple(self, path, mode):
        heads = []
        tails = []
        rels = []
        print('Reading {} triples....'.format(mode))
        with open(path) as f:
            for line in f:
                h, r, t = line.strip().split('\t')
                heads.append(int(h))
                rels.append(int(r))
                tails.append(int(t))

        heads = np.array(heads, dtype=np.int64)
        tails = np.array(tails, dtype=np.int64)
        rels = np.array(rels, dtype=np.int64)
        print('Finished. Read {} {} triples.'.format(len(heads), mode))

        return (heads, rels, tails)

class KGDatasetFB15k(KGDataset):
    '''Load a knowledge graph FB15k

    The FB15k dataset has five files:
    * entities.dict stores the mapping between entity Id and entity name.
    * relations.dict stores the mapping between relation Id and relation name.
    * train.txt stores the triples in the training set.
    * valid.txt stores the triples in the validation set.
    * test.txt stores the triples in the test set.

    The mapping between entity (relation) name and entity (relation) Id is stored as 'name\tid'.
    The triples are stored as 'head_nid\trelation_id\ttail_nid'.
    '''
    def __init__(self, path, name='FB15k'):
        self.name = name
        url = 'https://data.dgl.ai/dataset/{}.zip'.format(name)

        if not os.path.exists(os.path.join(path, name)):
            print('File not found. Downloading from', url)
            _download_and_extract(url, path, name + '.zip')
        self.path = os.path.join(path, name)

        super(KGDatasetFB15k, self).__init__(os.path.join(self.path, 'entities.dict'),
                                             os.path.join(self.path, 'relations.dict'),
                                             os.path.join(self.path, 'train.txt'),
                                             os.path.join(self.path, 'valid.txt'),
                                             os.path.join(self.path, 'test.txt'))

<<<<<<< HEAD
    @property
    def emap_fname(self):
        return 'entities.dict'

    @property
    def rmap_fname(self):
        return 'relations.dict'


=======
>>>>>>> e10708a4
class KGDatasetFB15k237(KGDataset):
    '''Load a knowledge graph FB15k-237

    The FB15k-237 dataset has five files:
    * entities.dict stores the mapping between entity Id and entity name.
    * relations.dict stores the mapping between relation Id and relation name.
    * train.txt stores the triples in the training set.
    * valid.txt stores the triples in the validation set.
    * test.txt stores the triples in the test set.

    The mapping between entity (relation) name and entity (relation) Id is stored as 'name\tid'.
    The triples are stored as 'head_nid\trelation_id\ttail_nid'.
    '''
    def __init__(self, path, name='FB15k-237'):
        self.name = name
        url = 'https://data.dgl.ai/dataset/{}.zip'.format(name)

        if not os.path.exists(os.path.join(path, name)):
            print('File not found. Downloading from', url)
            _download_and_extract(url, path, name + '.zip')
        self.path = os.path.join(path, name)

        super(KGDatasetFB15k237, self).__init__(os.path.join(self.path, 'entities.dict'),
                                                os.path.join(self.path, 'relations.dict'),
                                                os.path.join(self.path, 'train.txt'),
                                                os.path.join(self.path, 'valid.txt'),
                                                os.path.join(self.path, 'test.txt'))

<<<<<<< HEAD
    @property
    def emap_fname(self):
        return 'entities.dict'

    @property
    def rmap_fname(self):
        return 'relations.dict'


=======
>>>>>>> e10708a4
class KGDatasetWN18(KGDataset):
    '''Load a knowledge graph wn18

    The wn18 dataset has five files:
    * entities.dict stores the mapping between entity Id and entity name.
    * relations.dict stores the mapping between relation Id and relation name.
    * train.txt stores the triples in the training set.
    * valid.txt stores the triples in the validation set.
    * test.txt stores the triples in the test set.

    The mapping between entity (relation) name and entity (relation) Id is stored as 'name\tid'.
    The triples are stored as 'head_nid\trelation_id\ttail_nid'.
    '''
    def __init__(self, path, name='wn18'):
        self.name = name
        url = 'https://data.dgl.ai/dataset/{}.zip'.format(name)

        if not os.path.exists(os.path.join(path, name)):
            print('File not found. Downloading from', url)
            _download_and_extract(url, path, name + '.zip')
        self.path = os.path.join(path, name)

        super(KGDatasetWN18, self).__init__(os.path.join(self.path, 'entities.dict'),
                                            os.path.join(self.path, 'relations.dict'),
                                            os.path.join(self.path, 'train.txt'),
                                            os.path.join(self.path, 'valid.txt'),
                                            os.path.join(self.path, 'test.txt'))

<<<<<<< HEAD
    @property
    def emap_fname(self):
        return 'entities.dict'

    @property
    def rmap_fname(self):
        return 'relations.dict'


=======
>>>>>>> e10708a4
class KGDatasetWN18rr(KGDataset):
    '''Load a knowledge graph wn18rr

    The wn18rr dataset has five files:
    * entities.dict stores the mapping between entity Id and entity name.
    * relations.dict stores the mapping between relation Id and relation name.
    * train.txt stores the triples in the training set.
    * valid.txt stores the triples in the validation set.
    * test.txt stores the triples in the test set.

    The mapping between entity (relation) name and entity (relation) Id is stored as 'name\tid'.
    The triples are stored as 'head_nid\trelation_id\ttail_nid'.
    '''
    def __init__(self, path, name='wn18rr'):
        self.name = name
        url = 'https://data.dgl.ai/dataset/{}.zip'.format(name)

        if not os.path.exists(os.path.join(path, name)):
            print('File not found. Downloading from', url)
            _download_and_extract(url, path, name + '.zip')
        self.path = os.path.join(path, name)

        super(KGDatasetWN18rr, self).__init__(os.path.join(self.path, 'entities.dict'),
                                              os.path.join(self.path, 'relations.dict'),
                                              os.path.join(self.path, 'train.txt'),
                                              os.path.join(self.path, 'valid.txt'),
                                              os.path.join(self.path, 'test.txt'))

    @property
    def emap_fname(self):
        return 'entities.dict'

    @property
    def rmap_fname(self):
        return 'relations.dict'

class KGDatasetFreebase(KGDataset):
    '''Load a knowledge graph Full Freebase

    The Freebase dataset has five files:
    * entity2id.txt stores the mapping between entity name and entity Id.
    * relation2id.txt stores the mapping between relation name relation Id.
    * train.txt stores the triples in the training set.
    * valid.txt stores the triples in the validation set.
    * test.txt stores the triples in the test set.

    The mapping between entity (relation) name and entity (relation) Id is stored as 'name\tid'.
    The triples are stored as 'head_nid\trelation_id\ttail_nid'.
    '''
    def __init__(self, path, name='Freebase'):
        self.name = name
        url = 'https://data.dgl.ai/dataset/{}.zip'.format(name)

        if not os.path.exists(os.path.join(path, name)):
            print('File not found. Downloading from', url)
            _download_and_extract(url, path, '{}.zip'.format(name))
        self.path = os.path.join(path, name)

        super(KGDatasetFreebase, self).__init__(os.path.join(self.path, 'entity2id.txt'),
                                                os.path.join(self.path, 'relation2id.txt'),
                                                os.path.join(self.path, 'train.txt'),
                                                os.path.join(self.path, 'valid.txt'),
                                                os.path.join(self.path, 'test.txt'))

    def read_entity(self, entity_path):
        with open(entity_path) as f_ent:
            n_entities = int(f_ent.readline()[:-1])
        return None, n_entities

    def read_relation(self, relation_path):
        with open(relation_path) as f_rel:
            n_relations = int(f_rel.readline()[:-1])
        return None, n_relations

    def read_triple(self, path, mode, skip_first_line=False, format=None):
        heads = []
        tails = []
        rels = []
        print('Reading {} triples....'.format(mode))
        with open(path) as f:
            if skip_first_line:
                _ = f.readline()
            for line in f:
                h, t, r = line.strip().split('\t')
                heads.append(int(h))
                tails.append(int(t))
                rels.append(int(r))

        heads = np.array(heads, dtype=np.int64)
        tails = np.array(tails, dtype=np.int64)
        rels = np.array(rels, dtype=np.int64)
        print('Finished. Read {} {} triples.'.format(len(heads), mode))
        return (heads, rels, tails)

    @property
    def emap_fname(self):
        return 'entity2id.txt'

    @property
    def rmap_fname(self):
        return 'relation2id.txt'

class KGDatasetUDDRaw(KGDataset):
    '''Load a knowledge graph user defined dataset

    The user defined dataset has five files:
    * entities stores the mapping between entity name and entity Id.
    * relations stores the mapping between relation name relation Id.
    * train stores the triples in the training set. In format [src_name, rel_name, dst_name]
    * valid stores the triples in the validation set. In format [src_name, rel_name, dst_name]
    * test stores the triples in the test set. In format [src_name, rel_name, dst_name]

    The mapping between entity (relation) name and entity (relation) Id is stored as 'name\tid'.
    The triples are stored as 'head_nid\trelation_id\ttail_nid'.
    '''
    def __init__(self, path, name, files, format):
        self.name = name
        for f in files:
            assert os.path.exists(os.path.join(path, f)), \
                'File {} now exist in {}'.format(f, path)

        assert len(format) == 3
        format = _parse_srd_format(format)
        self.load_entity_relation(path, files, format)

        assert len(files) == 1 or len(files) == 3, 'raw_udd_{htr} format requires 1 or 3 input files. '\
                'When 1 files are provided, they must be train_file. '\
                'When 3 files are provided, they must be train_file, valid_file and test_file.'
        # Only train set is provided
        if len(files) == 1:
            super(KGDatasetUDDRaw, self).__init__("entities.tsv",
                                                  "relation.tsv",
                                                  os.path.join(path, files[0]),
                                                  format=format)
        # Train, validation and test set are provided
        elif len(files) == 3:
            super(KGDatasetUDDRaw, self).__init__("entities.tsv",
                                                  "relation.tsv",
                                                  os.path.join(path, files[0]),
                                                  os.path.join(path, files[1]),
                                                  os.path.join(path, files[2]),
                                                  format=format)

    def load_entity_relation(self, path, files, format):
        entity_map = {}
        rel_map = {}
        for fi in files:
            with open(os.path.join(path, fi)) as f:
                for line in f:
                    triple = line.strip().split('\t')
                    src, rel, dst = triple[format[0]], triple[format[1]], triple[format[2]]
                    src_id = _get_id(entity_map, src)
                    dst_id = _get_id(entity_map, dst)
                    rel_id = _get_id(rel_map, rel)

        entities = ["{}\t{}\n".format(val, key) for key, val in entity_map.items()]
        with open(os.path.join(path, "entities.tsv"), "w+") as f:
            f.writelines(entities)
        self.entity2id = entity_map
        self.n_entities = len(entities)

        relations = ["{}\t{}\n".format(val, key) for key, val in rel_map.items()]
        with open(os.path.join(path, "relations.tsv"), "w+") as f:
            f.writelines(relations)
        self.relation2id = rel_map
        self.n_relations = len(relations)

    def read_entity(self, entity_path):
        return self.entity2id, self.n_entities
    
    def read_relation(self, relation_path):
        return self.relation2id, self.n_relations

    @property
    def emap_fname(self):
        return 'entities.tsv'

    @property
    def rmap_fname(self):
        return 'relations.tsv'

class KGDatasetUDD(KGDataset):
    '''Load a knowledge graph user defined dataset

    The user defined dataset has five files:
    * entities stores the mapping between entity name and entity Id.
    * relations stores the mapping between relation name relation Id.
    * train stores the triples in the training set. In format [src_id, rel_id, dst_id]
    * valid stores the triples in the validation set. In format [src_id, rel_id, dst_id]
    * test stores the triples in the test set. In format [src_id, rel_id, dst_id]

    The mapping between entity (relation) name and entity (relation) Id is stored as 'name\tid'.
    The triples are stored as 'head_nid\trelation_id\ttail_nid'.
    '''
    def __init__(self, path, name, files, format):
        self.name = name
        for f in files:
            assert os.path.exists(os.path.join(path, f)), \
                'File {} now exist in {}'.format(f, path)

        format = _parse_srd_format(format)
        assert len(files) == 3 or len(files) == 5, 'udd_{htr} format requires 3 or 5 input files. '\
                'When 3 files are provided, they must be entity2id, relation2id, train_file. '\
                'When 5 files are provided, they must be entity2id, relation2id, train_file, valid_file and test_file.'
        if len(files) == 3:
            super(KGDatasetUDD, self).__init__(os.path.join(path, files[0]),
                                               os.path.join(path, files[1]),
                                               os.path.join(path, files[2]),
                                               None, None,
                                               format=format)
        elif len(files) == 5:
            super(KGDatasetUDD, self).__init__(os.path.join(path, files[0]),
                                               os.path.join(path, files[1]),
                                               os.path.join(path, files[2]),
                                               os.path.join(path, files[3]),
                                               os.path.join(path, files[4]),
                                               format=format)
        self.emap_file = files[0]
        self.rmap_file = files[1]

    def read_entity(self, entity_path):
        n_entities = 0
        with open(entity_path) as f_ent:
            for line in f_ent:
                n_entities += 1
        return None, n_entities

    def read_relation(self, relation_path):
        n_relations = 0
        with open(relation_path) as f_rel:
            for line in f_rel:
                n_relations += 1
        return None, n_relations

    def read_triple(self, path, mode, skip_first_line=False, format=[0,1,2]):
        heads = []
        tails = []
        rels = []
        print('Reading {} triples....'.format(mode))
        with open(path) as f:
            if skip_first_line:
                _ = f.readline()
            for line in f:
                triple = line.strip().split('\t')
                h, r, t = triple[format[0]], triple[format[1]], triple[format[2]]
                heads.append(int(h))
                tails.append(int(t))
                rels.append(int(r))
        heads = np.array(heads, dtype=np.int64)
        tails = np.array(tails, dtype=np.int64)
        rels = np.array(rels, dtype=np.int64)
        print('Finished. Read {} {} triples.'.format(len(heads), mode))
        return (heads, rels, tails)

    @property
    def emap_fname(self):
        return self.emap_file

    @property
    def rmap_fname(self):
        return self.rmap_file

def get_dataset(data_path, data_name, format_str, files=None):
    if format_str == 'built_in':
        if data_name == 'Freebase':
            dataset = KGDatasetFreebase(data_path)
        elif data_name == 'FB15k':
            dataset = KGDatasetFB15k(data_path)
        elif data_name == 'FB15k-237':
            dataset = KGDatasetFB15k237(data_path)
        elif data_name == 'wn18':
            dataset = KGDatasetWN18(data_path)
        elif data_name == 'wn18rr':
            dataset = KGDatasetWN18rr(data_path)
        else: 
            assert False, "Unknown dataset {}".format(data_name)
    elif format_str.startswith('raw_udd'):
        # user defined dataset
        format = format_str[8:]
        dataset = KGDatasetUDDRaw(data_path, data_name, files, format)
    elif format_str.startswith('udd'):
        # user defined dataset
        format = format_str[4:]
        dataset = KGDatasetUDD(data_path, data_name, files, format)
    else:
        assert False, "Unknown format {}".format(format_str)

    return dataset

def get_partition_dataset(data_path, data_name, part_id):
    part_name = os.path.join(data_name, 'partition_'+str(part_id))
    path = os.path.join(data_path, part_name)

    if not os.path.exists(path):
        print('Partition file not found.')
        exit()

    train_path = os.path.join(path, 'train.txt')
    local2global_path = os.path.join(path, 'local_to_global.txt')
    partition_book_path = os.path.join(path, 'partition_book.txt')
    relation_path = os.path.join(path, 'relation_count.txt')

    dataset = PartitionKGDataset(relation_path, 
                                 train_path, 
                                 local2global_path, 
                                 read_triple=True)

    partition_book = []
    with open(partition_book_path) as f:
        for line in f:
            partition_book.append(int(line))

    local_to_global = []
    with open(local2global_path) as f:
        for line in f:
            local_to_global.append(int(line))

    return dataset, partition_book, local_to_global

def get_server_partition_dataset(data_path, data_name, part_id):
    part_name = os.path.join(data_name, 'partition_'+str(part_id))
    path = os.path.join(data_path, part_name)

    if not os.path.exists(path):
        print('Partition file not found.')
        exit()

    train_path = os.path.join(path, 'train.txt')
    local2global_path = os.path.join(path, 'local_to_global.txt')    
    relation_path = os.path.join(path, 'relation_count.txt')

    dataset = PartitionKGDataset(relation_path,
                                 train_path,
                                 local2global_path,
                                 read_triple=False)

    n_entities = _file_line(os.path.join(path, 'partition_book.txt'))

    local_to_global = []
    with open(local2global_path) as f:
        for line in f:
            local_to_global.append(int(line))

    global_to_local = [0] * n_entities
    for i in range(len(local_to_global)):
        global_id = local_to_global[i]
        global_to_local[global_id] = i

    local_to_global = None

    return global_to_local, dataset<|MERGE_RESOLUTION|>--- conflicted
+++ resolved
@@ -209,7 +209,6 @@
                                              os.path.join(self.path, 'valid.txt'),
                                              os.path.join(self.path, 'test.txt'))
 
-<<<<<<< HEAD
     @property
     def emap_fname(self):
         return 'entities.dict'
@@ -219,8 +218,6 @@
         return 'relations.dict'
 
 
-=======
->>>>>>> e10708a4
 class KGDatasetFB15k237(KGDataset):
     '''Load a knowledge graph FB15k-237
 
@@ -249,7 +246,6 @@
                                                 os.path.join(self.path, 'valid.txt'),
                                                 os.path.join(self.path, 'test.txt'))
 
-<<<<<<< HEAD
     @property
     def emap_fname(self):
         return 'entities.dict'
@@ -259,8 +255,6 @@
         return 'relations.dict'
 
 
-=======
->>>>>>> e10708a4
 class KGDatasetWN18(KGDataset):
     '''Load a knowledge graph wn18
 
@@ -289,7 +283,6 @@
                                             os.path.join(self.path, 'valid.txt'),
                                             os.path.join(self.path, 'test.txt'))
 
-<<<<<<< HEAD
     @property
     def emap_fname(self):
         return 'entities.dict'
@@ -299,8 +292,6 @@
         return 'relations.dict'
 
 
-=======
->>>>>>> e10708a4
 class KGDatasetWN18rr(KGDataset):
     '''Load a knowledge graph wn18rr
 
